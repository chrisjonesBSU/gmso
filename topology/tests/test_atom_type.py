--- conflicted
+++ resolved
@@ -4,26 +4,27 @@
 import pytest
 
 from topology.core.atom_type import AtomType
-<<<<<<< HEAD
 from topology.tests.base_test import BaseTest
+from topology.testing.utils import allclose
 
 
 class TestAtomType(BaseTest):
 
     def test_new_atom_type(self):
-        new_type = AtomType(name='mytype', charge=1.0, 
-                parameters={'sigma':1, 'epsilon':10})
+        new_type = AtomType(name='mytype', charge=1.0*u.elementary_charge, 
+                parameters={'sigma':1 * u.nm, 
+                    'epsilon':10 * u.Unit('kcal / mol')})
         assert new_type.name == 'mytype'
-        assert np.isclose(new_type.charge, 1.0)
-        assert np.isclose(new_type.parameters['sigma'], 1)
-        assert np.isclose(new_type.parameters['epsilon'], 10)
+        assert allclose(new_type.charge, 1.0 * u.elementary_charge)
+        assert allclose(new_type.parameters['sigma'], 1 * u.nm)
+        assert allclose(new_type.parameters['epsilon'], 10 * u.Unit('kcal / mol'))
     
     def test_setters(self):
-        new_type = AtomType()
+        new_type = AtomType(self)
         new_type.name = "SettingName"
-        new_type.charge = -1.0
+        new_type.charge = -1.0 * u.elementary_charge
         assert new_type.name == "SettingName"
-        assert np.isclose(new_type.charge , -1.0)
+        assert allclose(new_type.charge , -1.0 * u.elementary_charge)
     
     def test_incorrect_nb_function(self):
         with pytest.raises(ValueError):
@@ -120,122 +121,4 @@
         first_type = AtomType(nb_function='sigma*epsilon',
                 parameters={'sigma':1, 'epsilon':10})
         with pytest.raises(ValueError):
-            first_type.set_nb_function(function='a+b', parameters={'c':100, 'd':42})
-    
-=======
-from topology.testing.utils import allclose
-
-
-def test_new_atom_type():
-    new_type = AtomType(name='mytype', charge=1.0*u.elementary_charge, 
-            parameters={'sigma':1 * u.nm, 
-                'epsilon':10 * u.Unit('kcal / mol')})
-    assert new_type.name == 'mytype'
-    assert allclose(new_type.charge, 1.0 * u.elementary_charge)
-    assert allclose(new_type.parameters['sigma'], 1 * u.nm)
-    assert allclose(new_type.parameters['epsilon'], 10 * u.Unit('kcal / mol'))
-
-def test_setters():
-    new_type = AtomType()
-    new_type.name = "SettingName"
-    new_type.charge = -1.0 * u.elementary_charge
-    assert new_type.name == "SettingName"
-    assert allclose(new_type.charge , -1.0 * u.elementary_charge)
-
-def test_incorrect_nb_function():
-    with pytest.raises(ValueError):
-        new_type = AtomType(name='mytype', charge=1.0, nb_function=4.2)
-
-def test_nb_function_consistency():
-    # Test nb-func symbol consistency with parameter consistency in init
-    new_type = AtomType(name='mytype', charge=1.0, 
-            parameters={'x':1, 'y':10}, nb_function='x + y')
-    symbol_x, symbol_y = sympy.symbols('x y')
-    correct_expr = sympy.sympify('x+y')
-    assert new_type.nb_function.free_symbols == set([symbol_x, symbol_y])
-    assert correct_expr == new_type.nb_function
-
-def test_equivalance():
-    first_type = AtomType(name='mytype', charge=1.0, 
-            parameters={'sigma':1, 'epsilon':10})
-    same_type = AtomType(name='mytype', charge=1.0, 
-            parameters={'sigma':1, 'epsilon':10})
-    different_name = AtomType(name='difftype', charge=1.0, 
-            parameters={'sigma':1, 'epsilon':10})
-    different_charge = AtomType(name='mytype', charge=4.0, 
-            parameters={'sigma':1, 'epsilon':10})
-    different_function = AtomType(name='mytype', charge=1.0, 
-            parameters={'sigma':1, 'epsilon':10},
-            nb_function='sigma * epsilon')
-    different_params = AtomType(name='mytype', charge=1.0, 
-            parameters={'sigma':42, 'epsilon':100000})
-            
-
-    assert first_type == same_type
-    assert first_type != different_name
-    assert first_type != different_charge
-    assert first_type != different_function
-    assert first_type != different_params
-
-def test_set_nb_func():
-    # Try changing the nonbonded function, but keep the parameters
-    first_type = AtomType(name='mytype', charge=1.0, 
-            parameters={'sigma':1, 'epsilon':10})
-    first_type.set_nb_function(function='sigma + epsilon')
-    correct_expr = sympy.sympify('sigma + epsilon')
-    assert first_type.nb_function == correct_expr
-    assert first_type.parameters == {'sigma':1, 'epsilon':10}
-
-def test_set_nb_func_bad():
-    # Try changing the nonbonded function, keep the parameters, 
-    # but the nb function uses different symbols
-    first_type = AtomType(nb_function='sigma*epsilon', 
-            parameters={'sigma':1, 'epsilon':100})
-    with pytest.raises(ValueError):
-        first_type.set_nb_function(function='a + b')
-
-def test_set_nb_func_params():
-    # Try changing the nb parameters, but keeping the function
-    first_type = AtomType(name='mytype', charge=1.0, 
-            nb_function='sigma * epsilon',
-            parameters={'sigma':1, 'epsilon':10})
-    first_type.set_nb_function(parameters={'sigma':42, 'epsilon':24})
-    correct_expr = sympy.sympify('sigma * epsilon')
-    assert first_type.nb_function == correct_expr
-    assert first_type.parameters == {'sigma':42, 'epsilon':24}
-
-def test_set_nb_func_params_bad():
-    # Try changing the parameters, keep the function,
-    # but the new parameters use different symbols
-    first_type = AtomType(nb_function='sigma*epsilon',
-            parameters={'sigma':1, 'epsilon':10})
-    with pytest.warns(Warning):
-        first_type.set_nb_function(parameters={'a':1, 'b':10})
-
-def test_set_nb_func_params_partial():
-    # Try changing the parameters, keep the function,
-    # but change only one symbol
-    first_type = AtomType(nb_function='sigma*epsilon',
-            parameters={'sigma':1, 'epsilon':10})
-    first_type.set_nb_function(parameters={'sigma':42})
-    correct_expr = sympy.sympify('sigma*epsilon')
-    assert first_type.parameters == {'sigma':42, 'epsilon':10}
-    assert first_type.nb_function == correct_expr
-
-def test_set_nb_func_params_both_correct():
-    # Try correctly changing both the nb function and parameters
-    first_type = AtomType(nb_function='sigma*epsilon',
-            parameters={'sigma':1, 'epsilon':10})
-    first_type.set_nb_function(function='a+b', parameters={'a':100, 'b':42})
-    correct_expr = sympy.sympify('a+b')
-    correct_params = {'a':100, 'b':42}
-    assert first_type.nb_function == correct_expr
-    assert first_type.parameters == correct_params
-
-def test_set_nb_func_params_both_incorrect():
-    # Try incorrectly changing both the nb function and the parameters
-    first_type = AtomType(nb_function='sigma*epsilon',
-            parameters={'sigma':1, 'epsilon':10})
-    with pytest.raises(ValueError):
-        first_type.set_nb_function(function='a+b', parameters={'c':100, 'd':42})
->>>>>>> a4585397
+            first_type.set_nb_function(function='a+b', parameters={'c':100, 'd':42})