--- conflicted
+++ resolved
@@ -50,12 +50,7 @@
     fn : str
         Full path to filename
     """
-<<<<<<< HEAD
-    # fn = resource_filename("gmso", os.path.join("utils", "files", filename))
-    fn = importlib_resources.files('gmso') / "utils/files" / filename
-=======
     fn = importlib_resources.files("gmso") / "utils/files" / filename
->>>>>>> f6360fb5
     if not os.path.exists(fn):
         raise IOError("Sorry! {} does not exists.".format(fn))
     return str(fn)
