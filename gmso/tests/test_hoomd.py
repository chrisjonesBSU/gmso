--- conflicted
+++ resolved
@@ -1,5 +1,6 @@
 import forcefield_utilities as ffutils
 import hoomd
+import numpy as np
 import pytest
 import unyt as u
 
@@ -10,6 +11,7 @@
     to_hoomd_forcefield,
     to_hoomd_snapshot,
 )
+from gmso.tests.base_test import BaseTest
 from gmso.parameterization import apply
 from gmso.tests.utils import get_path
 from gmso.utils.io import has_hoomd, has_mbuild, import_
@@ -52,9 +54,6 @@
     sim.operations.computes.append(thermodynamic_properties)
     return sim
 
-<<<<<<< HEAD
-
-@pytest.mark.skipif(not has_hoomd, reason="hoomd is not installed")
 @pytest.mark.skipif(not has_mbuild, reason="mbuild not installed")
 class TestGsd(BaseTest):
     def test_rigid_bodies(self):
@@ -128,8 +127,6 @@
             np.array([0] * benzene.n_particles),
         )
 
-=======
->>>>>>> 54e3b136
     @pytest.mark.skipif(
         int(hoomd_version[0]) < 4, reason="Unsupported features in HOOMD 3"
     )
