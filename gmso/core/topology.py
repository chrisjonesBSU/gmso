--- conflicted
+++ resolved
@@ -292,16 +292,8 @@
 
     @property
     def total_charge(self):
-<<<<<<< HEAD
         """Adds all the charges in the topologies"""
-        pass 
-        
-
-
-
-=======
         pass
->>>>>>> 56d0b32a
 
     @property
     def connections(self):
