"""Base data structure for GMSO chemical systems."""

import itertools
import logging
from copy import copy
from pathlib import Path

import numpy as np
import unyt as u
from boltons.setutils import IndexedSet

import gmso
from gmso.abc.abstract_site import Molecule, Residue, Site
from gmso.abc.serialization_utils import unyt_to_dict
from gmso.core.angle import Angle
from gmso.core.angle_type import AngleType
from gmso.core.atom import Atom
from gmso.core.atom_type import AtomType
from gmso.core.bond import Bond
from gmso.core.bond_type import BondType
from gmso.core.dihedral import Dihedral
from gmso.core.dihedral_type import DihedralType
from gmso.core.improper import Improper
from gmso.core.improper_type import ImproperType
from gmso.core.pairpotential_type import PairPotentialType
from gmso.core.views import TopologyPotentialView
from gmso.exceptions import GMSOError
from gmso.utils.connectivity import (
    identify_connections as _identify_connections,
)
from gmso.utils.conversions import (
    convert_params_units,
    convert_topology_expressions,
)
from gmso.utils.units import GMSO_UnitRegistry as UnitReg

logger = logging.getLogger(__name__)

scaling_interaction_idxes = {"12": 0, "13": 1, "14": 2}


class Topology(object):
    """A topology.

    A topology represents a chemical structure wherein lie the collection
    of sites which together form a chemical structure containing connections
    (gmso.Bond, gmso.Angle and gmso.Dihedral (along with their associated types).
    A topology is the fundamental data structure in GMSO, from which we can gather
    various information about the chemical structure and apply a forcefield
    before converting the structure into a format familiar to various simulation
    engines.

    Parameters
    ----------
    name : str, optional, default='Topology'
        A name for the Topology.
    box : gmso.Box, optional, default=None
        A gmso.Box object bounding the topology

    Attributes
    ----------
    typed : bool
        True if the topology is typed

    combining_rule : str, ['lorentz', 'geometric']
        The combining rule for the topology, can be either 'lorentz' or 'geometric'

    scaling_factors : dict
        A collection of scaling factors used in the forcefield

    n_sites : int
        Number of sites in the topology

    n_connections : int
        Number of connections in the topology (Bonds, Angles, Dihedrals, Impropers)

    n_bonds : int
        Number of bonds in the topology

    n_angles: int
        Number of angles in the topology

    n_dihedrals : int
        Number of dihedrals in the topology

    n_impropers : int
        Number of impropers in the topology

    connections : tuple of gmso.Connection objects
        A collection of bonds, angles, dihedrals, and impropers in the topology

    bonds : tuple of gmso.Bond objects
        A collection of bonds in the topology

    angles : tuple of gmso.Angle objects
        A collection of angles in the topology

    dihedrals : tuple of gmso.Dihedral objects
        A collection of dihedrals in the topology

    impropers : tuple of gmso.Improper objects
        A collection of impropers in the topology

    connection_types : tuple of gmso.Potential objects
        A collection of BondTypes, AngleTypes, DihedralTypes, and ImproperTypes in the topology

    atom_types : tuple of gmso.AtomType objects
        A collection of AtomTypes in the topology

    bond_types : tuple of gmso.BondType objects
        A collection of BondTypes in the topology

    angle_types : tuple of gmso.AngleType objects
        A collection go AngleTypes in the topology

    dihedral_types : tuple of gmso.DihedralType objects
        A collection of DihedralTypes in the topology

    improper_types : tuple of gmso.ImproperType objects
        A collection of ImproperTypes in the topology

    pairpotential_types : tuple of gmso.PairPotentialType objects
        A collection of PairPotentialTypes in the topology

    atom_type_expressions : list of gmso.AtomType.expression objects
        A collection of all the expressions for the AtomTypes in topology

    connection_type_expressions : list of gmso.Potential.expression objects
        A collection of all the expressions for the Potential objects in the topology that represent a connection type

    bond_type_expressions : list of gmso.BondType.expression objects
        A collection of all the expressions for the BondTypes in topology

    angle_type_expressions : list of gmso.AngleType.expression objects
        A collection of all the expressions for the AngleTypes in topology

    dihedral_type_expressions : list of gmso.DihedralType.expression objects
        A collection of all the expression for the DihedralTypes in the topology

    improper_type_expressions : list of gmso.ImproperType.expression objects
        A collection of all the expression for the ImproperTypes in the topology

    pairpotential_type_expressions : list of gmso.PairPotentialType.expression objects
        A collection of all the expression for the PairPotentialTypes in the topology
    """

    def __init__(self, name="Topology", box=None):
        self.name = name
        self._box = box
        self._sites = IndexedSet()
        self._virtual_sites = IndexedSet()
        self._typed = False
        self._bonds = IndexedSet()
        self._angles = IndexedSet()
        self._dihedrals = IndexedSet()
        self._impropers = IndexedSet()
        self._combining_rule = "lorentz"
        self._pairpotential_types = IndexedSet()
        self._scaling_factors = np.array(
            [
                [0.0, 0.0, 0.5],  # lj scales
                [0.0, 0.0, 0.5],  # electrostatics scale
            ],
            dtype=float,
        )
        self._molecule_scaling_factors = {}
        self.is_updated = True
        self._potentials_count = {
            "atom_types": 0,
            "bond_types": 0,
            "angle_types": 0,
            "dihedral_types": 0,
            "improper_types": 0,
            "pairpotential_types": 0,
        }

        self._unique_connections = {}
        self._unit_system = None

    @property
    def unit_system(self):
        """Return the unyt system of the topology."""
        return self._unit_system

    @unit_system.setter
    def unit_system(self, unit_system):
        """Set the unyt system of the topology."""
        self._name = unit_system

    @property
    def name(self):
        """Return the name of the topology."""
        return self._name

    @name.setter
    def name(self, name):
        """Set the name of the topology."""
        self._name = str(name) if name else "Topology"

    @property
    def box(self):
        """Return the Box of the topology."""
        return self._box

    @box.setter
    def box(self, box):
        """Set the box of the topology."""
        self._box = box

    @property
    def typed(self):
        """Check if the system is parametrized."""
        return self._typed

    @typed.setter
    def typed(self, typed):
        """Set the status of the topology if parametrized."""
        self._typed = typed

    @property
    def combining_rule(self):
        """Return the combining rule for the topology."""
        return self._combining_rule

    @combining_rule.setter
    def combining_rule(self, rule):
        """Set the combining rule for the topology."""
        if rule not in ["lorentz", "geometric"]:
            raise GMSOError("Combining rule must be `lorentz` or `geometric`")
        self._combining_rule = rule

    @property
    def scaling_factors(self):
        return self._scaling_factors.copy()

    @property
    def molecule_scaling_factors(self):
        return {k: v.copy() for k, v in self._molecule_scaling_factors.items()}

    @property
    def positions(self):
        """Return the positions of the sites in the topology."""
        xyz = np.empty(shape=(self.n_sites, 3)) * u.nm
        for i, site in enumerate(self._sites):
            xyz[i, :] = site.position
        return xyz

    @property
    def n_sites(self):
        """Return the number of sites in the topology."""
        return len(self._sites)

    @property
    def virtual_sites(self):
        """Return all virtual_sites in the topology."""
        return self._virtual_sites

    @property
    def n_virtual_sites(self):
        """Return the number of virtual sites in the topology."""
        return len(self.virtual_sites)

    @property
    def n_connections(self):
        """Return the number of connections in the topology."""
        return len(self.connections)

    @property
    def n_bonds(self):
        """Return the number of bonds in the topology."""
        return len(self._bonds)

    @property
    def n_angles(self):
        """Return the amount of angles in the topology."""
        return len(self._angles)

    @property
    def n_dihedrals(self):
        """Return the amount of dihedrals in the topology."""
        return len(self._dihedrals)

    @property
    def n_impropers(self):
        """Return the number of impropers in the topology."""
        return len(self._impropers)

    @property
    def sites(self):
        """Return all sites in the topology."""
        return self._sites

    @property
    def total_charge(self):
        """Adds all the charges in the topologies"""
        pass
<<<<<<< HEAD
        # Print each charge in e units (or 0.0 if missing)
        for site in self.sites:
            charge = site.charge if site.charge is not None else 0.0
        
        # Sum of charges 
        total_charge = sum(site.charge if site.charge is not None else 0.0
                    for site in self.sites)
=======

    # Print each charge in e units (or 0.0 if missing)
    for site in benzene_top.sites:
        charge = site.charge.to_value("e") if site.charge is not None else 0.0
        print(charge)

    # Sum of charges (unitless) in 'e'
    total_charge = sum(
        site.charge.to_value("e") if site.charge is not None else 0.0
        for site in benzene_top.sites
    )
    print("Total charge (e):", total_charge)
>>>>>>> 3ca9b94d

    @property
    def connections(self):
        """Return all connections in topology."""
        return IndexedSet(
            [*self._bonds, *self._angles, *self._dihedrals, *self._impropers]
        )

    @property
    def bonds(self):
        """Return all bonds in the topology."""
        return self._bonds

    @property
    def angles(self):
        """Return all angles in the topology."""
        return self._angles

    @property
    def dihedrals(self):
        """Return all dihedrals in the topology."""
        return self._dihedrals

    @property
    def impropers(self):
        """Return all impropers in the topology."""
        return self._impropers

    def unique_site_labels(self, label_type="molecule", name_only=False):
        """Return a list of all molecule/residue labels in the Topology."""
        # Not super happy with this method name, open for suggestion.
        unique_tags = IndexedSet()
        if name_only and label_type in ("molecule", "residue"):
            for site in self.sites:
                label = getattr(site, label_type)
                unique_tags.add(label.name if label else None)
        else:
            for site in self.sites:
                unique_tags.add(copy(getattr(site, label_type)))
        return unique_tags

    @property
    def atom_types(self):
        """Return all atom_types in the topology.

        Notes
        -----
        This returns a TopologyPotentialView object which can be used as
        an iterator. By default, this will return a view with all the atom_types
        in the topology (if multiple sites point to the same atom_type, only a
        single reference is returned/iterated upon). Use, different filters(builtin or custom) to suit your needs.
        See examples below.

        Examples
        --------
        >>> from gmso.core.atom import Atom
        >>> from gmso.core.atom_type import AtomType
        >>> from gmso.core.topology import Topology
        >>> from gmso.core.views import PotentialFilters
        >>> top = Topology(name="my_top")
        >>> atom_type = AtomType(name="my_atom_type")
        >>> for j in range(100):
        ...     atom = Atom(name=f"atom_{j+1}")
        ...     atom.atom_type = atom_type
        ...     top.add_site(atom)
        >>> len(top.atom_types)
        1
        >>> len(top.atom_types(filter_by=PotentialFilters.REPEAT_DUPLICATES))
        100
        >>> len(top.atom_types(filter_by=PotentialFilters.UNIQUE_NAME_CLASS))
        1

        See Also
        --------
        gmso.core.views.TopologyPotentialView
            An iterator/filter based view of Potentials in a gmso Topology.

        gmso.core.views.PotentialFilters
            Builtin filters for viewing potentials in a Topology.

        Returns
        -------
        gmso.core.views.TopologyPotentialView
            An iterator of the atom_types in the system filtered according to the
            filter function supplied.
        """
        return TopologyPotentialView(self._sites)

    @property
    def connection_types(self):
        """Return all connection_types in the topology.

        Notes
        -----
        This returns a TopologyPotentialView object which can be used as
        an iterator.

        See Also
        --------
        gmso.core.views.TopologyPotentialView
            An iterator/filter based view of Potentials in a gmso Topology.
        """

        return TopologyPotentialView(
            itertools.chain(self.bonds, self.angles, self.dihedrals, self.impropers)
        )

    @property
    def bond_types(self):
        """Return all bond_types in the topology.

        Notes
        -----
        This returns a TopologyPotentialView object which can be used as
        an iterator.By default, this will return a view with all the bond_types
        in the topology (if multiple bonds point to the same bond_type, only a
        single reference is returned/iterated upon). Use, different filters(builtin or custom) to suit your needs.
        See examples below.

        Examples
        --------
        >>> from gmso.core.atom import Atom
        >>> from gmso.core.bond import Bond
        >>> from gmso.core.bond_type import BondType
        >>> from gmso.core.topology import Topology
        >>> from gmso.core.views import PotentialFilters
        >>> top = Topology(name="my_top")
        >>> for j in range(100):
        ...     atom1 = Atom(name=f"atom_A_{j+1}")
        ...     atom2 = Atom(name=f"atom_B_{j+1}")
        ...     bond = Bond(connection_members=[atom1, atom2])
        ...     bond.bond_type = BondType(name=f"bond_type", member_types=('atom_A', 'atom_B'))
        ...     conn = top.add_connection(bond)
        >>> len(top.bond_types)
        100
        >>> len(top.bond_types(filter_by=PotentialFilters.UNIQUE_ID))
        100
        >>> len(top.bond_types(filter_by=PotentialFilters.UNIQUE_NAME_CLASS))
        1

        See Also
        --------
        gmso.core.views.TopologyPotentialView
            An iterator/filter based view of Potentials in a gmso Topology.

        gmso.core.views.PotentialFilters
            Builtin filters for viewing potentials in a Topology.

        Returns
        -------
        gmso.core.views.TopologyPotentialView
            An iterator of the bond_types in the system filtered according to the
            filter function supplied.
        """
        return TopologyPotentialView(self._bonds)

    @property
    def angle_types(self):
        """Return all angle_types in the topology.

        Notes
        -----
        This returns a TopologyPotentialView object which can be used as
        an iterator. By default, this will return a view with all the angle_types
        in the topology (if multiple angles point to the same angle_type, only a
        single reference is returned/iterated upon). Use, different filters(builtin or custom) to suit
        your needs. See examples below.

        Examples
        --------
        >>> from gmso.core.atom import Atom
        >>> from gmso.core.angle import Angle
        >>> from gmso.core.angle_type import AngleType
        >>> from gmso.core.topology import Topology
        >>> from gmso.core.views import PotentialFilters
        >>> for j in range(100):
        ...     atom1 = Atom(name=f"atom_A_{j+1}")
        ...     atom2 = Atom(name=f"atom_B_{j+1}")
        ...     atom3 = Atom(name=f"atom_C_{j+1}")
        ...     angle = Angle(connection_members=[atom1, atom2, atom3])
        ...     angle.angle_type = AngleType(name=f"angle_type", member_types=('atom_A', 'atom_B', 'atom_C'))
        ...     conn = top.add_connection(angle)
        >>> len(top.angle_types)
        100
        >>> len(top.angle_types(filter_by=PotentialFilters.UNIQUE_ID))
        100
        >>> len(top.angle_types(filter_by=PotentialFilters.UNIQUE_NAME_CLASS))
        1


        See Also
        --------
        gmso.core.views.TopologyPotentialView
            An iterator/filter based view of Potentials in a gmso Topology.

        gmso.core.views.PotentialFilters
            Builtin filters for viewing potentials in a Topology.

        Returns
        -------
        gmso.core.views.TopologyPotentialView
            An iterator of the angle_types in the system filtered according to the
            filter function supplied.
        """
        return TopologyPotentialView(self._angles)

    @property
    def dihedral_types(self):
        """Return all dihedral_types in the topology.

        Notes
        -----
        This returns a TopologyPotentialView object which can be used as
        an iterator. By default, this will return a view with all the dihedral_types
        in the topology (if multiple dihedrals point to the same dihedral types, only a
        single reference is returned/iterated upon). Use, different filters(builtin or custom)
        to suit your needs. See examples below.

        Examples
        --------
        >>> from gmso.core.atom import Atom
        >>> from gmso.core.dihedral import Dihedral
        >>> from gmso.core.dihedral_type import DihedralType
        >>> from gmso.core.topology import Topology
        >>> from gmso.core.views import PotentialFilters
        >>> for j in range(100):
        ...     atom1 = Atom(name=f"atom_A_{j+1}")
        ...     atom2 = Atom(name=f"atom_B_{j+1}")
        ...     atom3 = Atom(name=f"atom_C_{j+1}")
        ...     atom4 = Atom(name=f"atom_D_{j+1}")
        ...     dihedral = Dihedral(connection_members=[atom1, atom2, atom3, atom4])
        ...     dihedral.dihedral_type = DihedralType(
        ...         name=f"dihedral_type",
        ...         member_types=('atom_A', 'atom_B', 'atom_C', 'atom_D')
        ...     )
        ...     conn = top.add_connection(dihedral)
        >>> len(top.dihedral_types)
        100
        >>> len(top.dihedral_types(filter_by=PotentialFilters.UNIQUE_ID))
        100
        >>> len(top.dihedral_types(filter_by=PotentialFilters.UNIQUE_NAME_CLASS))
        1

        See Also
        --------
        gmso.core.views.TopologyPotentialView
            An iterator/filter based view of Potentials in a gmso Topology.

        gmso.core.views.PotentialFilters
            Builtin filters for viewing potentials in a Topology.

        Returns
        -------
        gmso.core.views.TopologyPotentialView
            An iterator of the dihedral_types in the system filtered according to the
            filter function supplied.
        """
        return TopologyPotentialView(self._dihedrals)

    @property
    def improper_types(self):
        """Return all improper_types in the topology.

        Notes
        -----
        This returns a TopologyPotentialView object which can be used as
        an iterator. By default, this will return a view with all the improper_types
        in the topology (if multiple impropers point to the same improper_type, only a
        single reference is returned/iterated upon). Use, different filters(builtin or custom) to
        suit your needs. See examples below.

        Examples
        --------
        >>> from gmso.core.atom import Atom
        >>> from gmso.core.improper import Improper
        >>> from gmso.core.improper_type import ImproperType
        >>> from gmso.core.topology import Topology
        >>> from gmso.core.views import PotentialFilters
        >>> for j in range(100):
        ...     atom1 = Atom(name=f"atom_A_{j+1}")
        ...     atom2 = Atom(name=f"atom_B_{j+1}")
        ...     atom3 = Atom(name=f"atom_C_{j+1}")
        ...     atom4 = Atom(name=f"atom_D_{j+1}")
        ...     improper = Improper(connection_members=[atom1, atom2, atom3, atom4])
        ...     improper.improper_type = ImproperType(
        ...         name=f"dihedral_type",
        ...         member_types=('atom_A', 'atom_B', 'atom_C', 'atom_D')
        ...     )
        ...     conn = top.add_connection(improper)
        >>> len(top.improper_types)
        100
        >>> len(top.improper_types(filter_by=PotentialFilters.UNIQUE_ID))
        100
        >>> len(top.improper_types(filter_by=PotentialFilters.UNIQUE_NAME_CLASS))
        1

        See Also
        --------
        gmso.core.views.TopologyPotentialView
            An iterator/filter based view of Potentials in a gmso Topology.

        gmso.core.views.PotentialFilters
            Builtin filters for viewing potentials in a Topology.

        Returns
        -------
        gmso.core.views.TopologyPotentialView
            An iterator of the dihedral_types in the system filtered according to the
            filter function supplied.
        """
        return TopologyPotentialView(self._impropers)

    @property
    def pairpotential_types(self):
        return self._pairpotential_types

    @property
    def atom_type_expressions(self):
        """Return all atom_type expressions in the topology."""
        return list(set([atype.expression for atype in self.atom_types]))

    @property
    def connection_type_expressions(self):
        """Return all connection_type expressions in the topology."""
        return list(set([contype.expression for contype in self.connection_types]))

    @property
    def bond_type_expressions(self):
        """Return all bond_type expressions in the topology."""
        return list(set([btype.expression for btype in self.bond_types]))

    @property
    def angle_type_expressions(self):
        """Return all angle_type expressions in the topology."""
        return list(set([atype.expression for atype in self.angle_types]))

    @property
    def dihedral_type_expressions(self):
        """Return all dihedral_type expressions in the topology."""
        return list(set([dtype.expression for dtype in self.dihedral_types]))

    @property
    def improper_type_expressions(self):
        """Return all improper_type expressions in the topology."""
        return list(set([itype.expression for itype in self.improper_types]))

    @property
    def pairpotential_type_expressions(self):
        return list(set([ptype.expression for ptype in self._pairpotential_types]))

    def get_lj_scale(self, *, molecule_id=None, interaction=None):
        """Return the selected lj_scales defined for this topology."""
        return self._get_scaling_factor(molecule_id, interaction, "lj_scale", 0)

    def set_lj_scale(self, value, *, molecule_id=None, interaction=None):
        """Set the correct lj_scaling factors for this topology."""
        self._set_scaling_factor(value, molecule_id, interaction, "lj_scale", 0)

    def get_scaling_factors(self, *, molecule_id=None):
        """Get the scaling factor of this topology or for a particular molecule"""
        return np.vstack(
            [
                self.get_lj_scale(molecule_id=molecule_id),
                self.get_electrostatics_scale(molecule_id=molecule_id),
            ]
        )

    def set_rigid(self, molecule):
        """Set molecule tags to rigid if they match the name or number specified.

        Parameters
        ----------
        molecule : str, Molecule, or tuple of 2
            Specified the molecule name and number to be set rigid.
            If only string is provided, make all molecule of that name rigid.
        """
        for site in self.iter_sites(key="molecule", value=molecule):
            site.molecule.isrigid = True

    def remove_site(self, site):
        """Remove a site from the topology.

        Parameters
        ----------
        site : gmso.core.Site
            The site to be removed.

        Notes
        -----
        When a site is removed, any connections that site belonged
        to are also removed.

        See Also
        --------
        gmso.core.topology.Topology.iter_connections_by_site
            The method that shows all connections belonging to a specific site
        """
        if site not in self._sites:
            raise ValueError(f"Site {site} is not currently part of this topology.")
        site_connections = [conn for conn in self.iter_connections_by_site(site)]
        for conn in site_connections:
            self.remove_connection(conn)
        self._sites.remove(site)

    def remove_connection(self, connection):
        """Remove a connection from the topology.

        Parameters
        ----------
        connection : gmso.abc.abstract_conneciton.Connection
            The connection to be removed from the topology

        Notes
        -----
        The sites that belong to this connection are
        not removed from the topology.
        """
        if connection not in self.connections:
            raise ValueError(
                f"Connection {connection} is not currently part of this topology."
            )
        if isinstance(connection, gmso.core.bond.Bond):
            self._bonds.remove(connection)
        elif isinstance(connection, gmso.core.angle.Angle):
            self._angles.remove(connection)
        elif isinstance(connection, gmso.core.dihedral.Dihedral):
            self._dihedrals.remove(connection)
        elif isinstance(connection, gmso.core.improper.Improper):
            self._impropers.remove(connection)

    def set_scaling_factors(self, lj, electrostatics, *, molecule_id=None):
        """Set both lj and electrostatics scaling factors."""
        self.set_lj_scale(
            lj,
            molecule_id=molecule_id,
            interaction=None,
        )

        self.set_electrostatics_scale(
            electrostatics,
            molecule_id=molecule_id,
        )

    def get_electrostatics_scale(self, *, molecule_id=None, interaction=None):
        """Return the selected electrostatics_scale defined for this topology.

        Parameters
        ----------
        molecule_id: str, default=None
            The molecule id that this scaling factor applies to, if None
            this will return the Topology's global scaling factors

        interaction: str, one of {'12', '13', '14'}, default=None
            The interaction for which to return the scaling factor for, if None
            a 3 tuple

        Raises
        ------
        GMSOError
            If the specified parameters can't return a scaling factor
        """
        return self._get_scaling_factor(
            molecule_id, interaction, "electrostatics_scale", 1
        )

    def set_electrostatics_scale(self, value, *, molecule_id=None, interaction=None):
        """Set the correct lj_scaling factors for this topology.

        Parameters
        ----------
        value: float, numpy.ndarray, list, or tuple of floats
            The value to set for this scale

        molecule_id: str, default=None
            The molecule id that this scaling factor applies to, if None
            this will return the Topology's global scaling factors

        interaction: str, one of {'12', '13', '14'}, default=None
            The interaction for which to return the scaling factor for, if None
            a 3 tuple

        Raises
        ------
        GMSOError
            If the specified parameters can't return a scaling factor
        """
        self._set_scaling_factor(
            value, molecule_id, interaction, "electrostatics_scale", 1
        )

    def _get_scaling_factor(self, molecule_id, interaction, name, index):
        """Get the scaling factor according to molecule_id, interaction, and name."""
        if molecule_id is None:
            all_scales = self._scaling_factors
        else:
            if molecule_id not in self._molecule_scaling_factors:
                logger.info(
                    f"Scaling factors for molecule `{molecule_id}` is not defined "
                    f"in the topology. Returning None."
                )
                return None
            all_scales = self._molecule_scaling_factors[molecule_id]

        if interaction is None:
            return all_scales[index].copy()
        else:
            if interaction not in scaling_interaction_idxes:
                raise GMSOError(f"Unknown `{name}` interaction `{interaction}`")
            return all_scales[index][scaling_interaction_idxes[interaction]]

    def _set_scaling_factor(self, value, molecule_id, interaction, name, index):
        """Set the scaling factor according to molecule_id, interaction, and name."""
        org_value = value
        value = np.array(value, dtype=float).reshape(-1)

        if any(np.isnan(value)):
            raise ValueError(
                f"Cannot assign a nan/NoneType to `{name}`. Provided value: {org_value}"
            )

        if value.shape != (1,) and value.shape != (3,):
            raise ValueError(
                f"Cannot determine the appropriate shape for {org_value} to "
                f"assign it to `{name}`"
            )

        if molecule_id is None:
            all_scales = self._scaling_factors
        else:
            if molecule_id not in self._molecule_scaling_factors:
                self._molecule_scaling_factors[molecule_id] = (
                    self._scaling_factors.copy()
                )
            all_scales = self._molecule_scaling_factors[molecule_id]

        if interaction is None:
            all_scales[index] = value
        else:
            if interaction not in scaling_interaction_idxes:
                raise GMSOError(f"Unknown `{name}` interaction `{interaction}`")
            all_scales[index][scaling_interaction_idxes[interaction]] = value[0]

    def add_site(self, site, update_types=False):
        """Add a site to the topology.

        This method will add a site to the existing topology, since
        sites are stored in an indexed set, adding redundant site
        will have no effect. If the update_types parameter is set to
        true (default behavior), this method will also check if there
        is an gmso.AtomType associated with the site and it to the
        topology's AtomTypes collection.

        Parameters
        ----------
        site : gmso.core.Site
            Site to be added to this topology
        update_types : (bool), default=True
            If true, add this site's atom type to the topology's set of AtomTypes
        """
        self._sites.add(site)
        self.is_updated = False
        if update_types:
            self.update_topology()

    def add_connection(self, connection, update_types=False):
        """Add a gmso.Connection object to the topology.

        This method will add a gmso.Connection object to the
        topology, it can be used to generically include any
        Connection object i.e. Bond or Angle or Dihedral to
        the topology. According to the type of object added,
        the equivalent collection in the topology is updated.
        For example- If you add a Bond, this method will update
        topology.connections and topology.bonds object. Additionally,
        if update_types is True (default behavior), it will also
        update any Potential objects associated with the connection.

        Parameters
        ----------
        connection : one of gmso.Connection, gmso.Bond, gmso.Angle, gmso.Dihedral, or gmso.Improper object
        update_types : bool, default=True
            If True also add any Potential object associated with connection to the
            topology.

        Returns
        -------
        gmso.Connection
            The Connection object or equivalent Connection object that
            is in the topology
        """
        # Check if an equivalent connection is in the topology
        equivalent_members = connection.equivalent_members()
        if equivalent_members in self._unique_connections:
            logger.info(
                "An equivalent connection already exists. "
                "Providing the existing equivalent Connection."
            )
            connection = self._unique_connections[equivalent_members]

        for conn_member in connection.connection_members:
            self.add_site(conn_member)

        self._unique_connections.update({equivalent_members: connection})

        connections_sets = {
            Bond: self._bonds,
            Angle: self._angles,
            Dihedral: self._dihedrals,
            Improper: self._impropers,
        }
        connections_sets[type(connection)].add(connection)
        if update_types:
            self.update_topology()

        return connection

    def identify_connections(self):
        """Identify all connections in the topology."""
        _identify_connections(self)

    def update_atom_types(self):
        """Keep an up-to-date length of all the connection types."""
        self.update_topology()

    def update_connection_types(self):
        """Keep an up-to-date length of all the connection types."""
        self.update_topology()

    def update_topology(self):
        """Update the entire topology."""
        self._bookkeep_potentials()
        self.is_updated = True
        self.is_typed(updated=True)

    def _bookkeep_potentials(self):
        self._potentials_count = {
            "atom_types": len(self.atom_types),
            "bond_types": len(self.bond_types),
            "angle_types": len(self.angle_types),
            "dihedral_types": len(self.dihedral_types),
            "improper_types": len(self.improper_types),
            "pairpotential_types": len(self._pairpotential_types),
        }

    def add_pairpotentialtype(self, pairpotentialtype, update=True):
        """add a PairPotentialType to the topology

        This method checks whether the member_type of a PairPotentialType
        object is already stored in pairpotential_types. If so, update the
        pair potential between the member_type, and if not, add the
        PairPotentialType to the topology.

        Parameters
        ----------
        pairpotentialtype: gmso.core.PairPotentialType
            The PairPotentialType object to be added
        update: Boolean, default=True

        See Also:
        --------
        gmso.core.pairpotential_type: Pairwise potential that does not follow
        combination rules
        """
        if not isinstance(pairpotentialtype, PairPotentialType):
            raise GMSOError(
                "Non-PairPotentialType {} provided".format(pairpotentialtype)
            )
        for atype in pairpotentialtype.member_types:
            if atype not in {t.name for t in self.atom_types}:
                if atype not in {t.atomclass for t in self.atom_types}:
                    raise GMSOError(
                        "There is no name/atomclass of AtomType {} in current topology".format(
                            atype
                        )
                    )
        self._pairpotential_types.add(pairpotentialtype)

    def remove_pairpotentialtype(self, pair_of_types):
        """Remove the custom pairwise potential between two AtomTypes/Atomclasses

        Parameters
        ----------
        pair_of_types: list-like of strs
            The pair (or set) of names or atomclasses of gmso.AtomTypes of which
            the custom pairwise potential should be removed
        """
        to_delete = []
        for t in self._pairpotential_types:
            if t.member_types == tuple(pair_of_types):
                to_delete.append(t)
        if len(to_delete) > 0:
            for t in to_delete:
                self._pairpotential_types.remove(t)
        else:
            logger.info(
                "No pair potential specified for such pair of AtomTypes/atomclasses"
            )

    def is_typed(self, updated=False):
        """Verify if the topology is parametrized."""
        if not updated:
            self.update_topology()
        self._typed = any(self._potentials_count.values())
        return self._typed

    def is_fully_typed(self, group="topology", updated=False):
        """Check if the topology or a specifc group of objects that make up the topology are fully typed

        Parameters
        ----------
        updated : bool, optional, default=False
            If False, will update the atom type and connection type list of the
            Topology before the checking step.
        group : str, optional, default='topology'
            Specific objects to be checked. Options include:
            'topology'  : check for status of all the topology constituents
            'sites'     : check for status of all topology.sites
            'bonds'     : check for status of all topology.bonds
            'angles'    : check for status of all topology.angles
            'dihedrals' : check for status of all topology.dihedrals
            'impropers' : check for status of all topology.impropers

        Returns
        -------
        bool
            Status of the check
        Notes
        -----
        `self._type` is set to True as long as the Topology is at least
        partially typed.
        """

        if not updated:
            self.update_topology()

        typed_status = {
            "sites": lambda top: all(site.atom_type for site in top._sites),
            "bonds": lambda top: all(bond.bond_type for bond in top._bonds),
            "angles": lambda top: all(angle.angle_type for angle in top._angles),
            "dihedrals": lambda top: all(
                dihedral.dihedral_type for dihedral in top._dihedrals
            ),
            "impropers": lambda top: all(
                improper.improper_type for improper in top._impropers
            ),
        }

        if group == "topology":
            result = list()
            for subgroup in typed_status:
                result.append(typed_status[subgroup](self))
            return all(result)
        elif group in typed_status:
            return typed_status[group](self)
        else:
            raise ValueError(
                f"Could not check typing status of {group}. "
                "Available options: 'topology', 'sites', 'bonds', "
                "'angles', 'dihedrals', 'impropers'."
            )

    def get_untyped(self, group):
        """Get the untyped (non-parametrized) objects of the Topology.

        Parameters
        ----------
        group : {'sites', 'bonds', 'angles', 'dihedrals', 'impropers', 'topology'}
            The group of objects to be checked. The 'topology' option will return
            all untyped object of the topology.

        Returns
        -------
        untyped : dict
            Dictionary of all untyped object, key of the dictionary corresponds to
            object group names define above.
        """
        untyped = dict()
        untyped_extractors = {
            "sites": self._get_untyped_sites,
            "bonds": self._get_untyped_bonds,
            "angles": self._get_untyped_angles,
            "dihedrals": self._get_untyped_dihedrals,
            "impropers": self._get_untyped_impropers,
        }
        if group == "topology":
            for subgroup in untyped_extractors:
                untyped.update(untyped_extractors[subgroup]())
        elif isinstance(group, (list, tuple, set)):
            for subgroup in group:
                untyped.update(untyped_extractors[subgroup]())
        elif isinstance(group, str) and group in untyped_extractors:
            untyped = untyped_extractors[group]()
        else:
            raise ValueError(
                f"Cannot get untyped {group}. "
                f"Available options: {[untyped_extractors.keys()]}."
            )
        return untyped

    def _add_virtual_site(self, site):
        "Add a VirtualSite instance to topology"
        self._virtual_sites.add(site)

    def _get_untyped_sites(self):
        "Return a list of untyped sites"
        untyped = {"sites": list()}
        for site in self._sites:
            if not site.atom_type:
                untyped["sites"].append(site)
        return untyped

    def _get_untyped_bonds(self):
        "Return a list of untyped bonds"
        untyped = {"bonds": list()}
        for bond in self._bonds:
            if not bond.bond_type:
                untyped["bonds"].append(bond)
        return untyped

    def _get_untyped_angles(self):
        "Return a list of untyped angles"
        untyped = {"angles": list()}
        for angle in self._angles:
            if not angle.angle_type:
                untyped["angles"].append(angle)
        return untyped

    def _get_untyped_dihedrals(self):
        "Return a list of untyped dihedrals"
        untyped = {"dihedrals": list()}
        for dihedral in self._dihedrals:
            if not dihedral.dihedral_type:
                untyped["dihedrals"].append(dihedral)
        return untyped

    def _get_untyped_impropers(self):
        "Return a list of untyped impropers"
        untyped = {"impropers": list()}
        for improper in self._impropers:
            if not improper.improper_type:
                untyped["impropers"].append(improper)
        return untyped

    def update_angle_types(self):
        """Use gmso.Topology.update_connection_types to update AngleTypes in the topology.

        This method is an alias for gmso.Topology.update_connection_types.

        See Also
        --------
        gmso.Topology.update_connection_types :
            Update the connection types based on the connection collection in the topology.
        """
        self.update_connection_types()

    def update_bond_types(self):
        """Use gmso.Topology.update_connection_types to update BondTypes in the topology.

        This method is an alias for gmso.Topology.update_connection_types.

        See Also
        --------
        gmso.Topology.update_connection_types :
            Update the connection types based on the connection collection in the topology.
        """
        self.update_connection_types()

    def update_dihedral_types(self):
        """Use gmso.Topology.update_connection_types to update DihedralTypes in the topology.

        This method is an alias for gmso.Topology.update_connection_types.

        See Also
        --------
        gmso.Topology.update_connection_types :
            Update the connection types based on the connection collection in the topology.
        """
        self.update_connection_types()

    def update_improper_types(self):
        """Use gmso.Topology.update_connection_types to update ImproperTypes in the topology.

        This method is an alias for gmso.Topology.update_connection_types.

        See Also
        --------
        gmso.Topology.update_connection_types :
            Update the connection types based on the connection collection in the topology.
        """
        self.update_connection_types()

    def _get_bonds_for(self, site):
        """Return a list of bonds in this Topology that the site is a part of."""
        bonds = []
        for bond in self.bonds:
            if site in bond.connection_members:
                bonds.append(bond)
        return bonds

    def _get_angles_for(self, site):
        """Return a list of angles in this Topology that the site is a part of."""
        angles = []
        for angle in self.angles:
            if site in angle.connection_members:
                angles.append(angle)
        return angles

    def _get_dihedrals_for(self, site):
        """Return a list of dihedrals in this Topology that the site is a part of."""
        dihedrals = []
        for dihedral in self.dihedrals:
            if site in dihedral.connection_members:
                dihedrals.append(dihedral)
        return dihedrals

    def get_index(self, member):
        """Get index of a member in the topology.

        Parameters
        ----------
        member : gmso Topology objects
            The member to for which to return index for.
            `member` can be of type gmso.Site, gmso.Bond, gmso.Angle, gmso.Dihedral, gmso.Improper,
            gmso.AtomType, gmso.BondType, gmso.AngleType, gmso.DihedralType or gmso.ImproperType.

        Returns
        -------
        int
            The index of the member in the topology's collection objects
        """
        refs = {
            Atom: self._sites,
            Bond: self._bonds,
            Angle: self._angles,
            Dihedral: self._dihedrals,
            Improper: self._impropers,
            AtomType: self.atom_types,
            BondType: self.bond_types,
            AngleType: self.angle_types,
            DihedralType: self.dihedral_types,
            ImproperType: self.improper_types,
            PairPotentialType: self.pairpotential_types,
        }

        member_type = type(member)

        if member_type not in refs.keys():
            raise TypeError(f"Cannot index member of type {member_type.__name__}")

        index = refs[member_type].index(member)

        return index

    def write_forcefield(self, filename, overwrite=False):
        """Save an xml file for all parameters found in the topology.

        Parameters
        ----------
        filename: Union[str, pathlib.Path], default=None
            The filename to write the XML file to
        overwrite: bool, default=False
            If True, overwrite an existing file if it exists

        Notes
        -----
        This method can be used to save a small, trimmed down forcefield
        from a larger forcefield (e.g. oplsaa). This is useful for
        editing, saving, and sharing forcefield parameters.

        Raises
        ------
        GMSOError
            If the topology is untyped
        """
        ff = self.get_forcefield()
        ff.to_xml(filename=filename, overwrite=overwrite)

    def to_dataframe(self, parameter="sites", site_attrs=None, unyts_bool=True):
        """Return a pandas dataframe object for the sites in a topology

        Parameters
        ----------
        parameter : str, default='sites'
            A string determining what aspects of the gmso topology will be reported.
            Options are: 'sites', 'bonds', 'angles', 'dihedrals', and 'impropers'. Defaults to 'sites'.
        site_attrs : list of str, default=None
             List of strings that are attributes of the topology site and can be included as entries in the pandas dataframe.
            Examples of these can be found by printing `topology.sites[0].__dict__`.
            See https://gmso.mosdef.org/en/stable/data_structures.html#gmso.Atom for additional information on labeling.
        unyts_bool: bool, default=True
            Determine if numerical values are saved as unyt quantities or floats. See
            https://unyt.readthedocs.io/en/stable/usage.html
            for more information about manipulating unyt quantities.
            Default is True.

        Returns
        -------
        Pandas Dataframe
            A pandas.Dataframe object, see https://pandas.pydata.org/pandas-docs/stable/reference/api/pandas.DataFrame.html
            for further information.

        Examples
        ________
        >>> topology.to_dataframe(parameter = 'sites', site_attrs = ['charge'])
            This will return a dataframe with a listing of the sites and include the charges that correspond to each site.
        >>> topology.to_dataframe(parameter = 'dihedrals', site_attrs = ['positions'])
            This will return a dataframe with a listing of the sites that make up each dihedral, the positions of each of
            those sites, and the parameters that are associated with the dihedrals.

        Notes
        ____
        A dataframe is easily manipulated. In order to change the rounding to two decimals places for a column named `label`:
            >>> df['label'] = df['label'].round(2)
        The column labels can also be easily modified. This line can take a dataframe `df` and rename a column labeled
        `Atom0` to `newname` using a dictionary.
            >>> df.rename(columns = {'Atom0':'newname'})
        See https://pandas.pydata.org/pandas-docs/stable/getting_started/intro_tutorials/index.html for further information.
        """
        from gmso.utils.io import import_

        pd = import_("pandas")
        if not site_attrs:
            site_attrs = []
        df = pd.DataFrame()
        if not self.is_typed():
            raise GMSOError(
                "This topology is not typed, please type this object before converting to a pandas dataframe"
            )
        if parameter == "sites":
            df["atom_types"] = list(site.atom_type.name for site in self.sites)
            df["names"] = list(site.name for site in self.sites)
            for attr in site_attrs:
                df = self._parse_dataframe_attrs(df, attr, parameter, unyts_bool)
        elif parameter in ["bonds", "angles", "dihedrals", "impropers"]:
            if len(getattr(self, parameter)) == 0:
                raise GMSOError(
                    f"There arent any {parameter} in the topology. The dataframe would be empty."
                )
            df = self._pandas_from_parameters(
                df,
                parameter=parameter,
                site_attrs=site_attrs,
                unyts_bool=unyts_bool,
            )
            df = self._parse_parameter_expression(df, parameter, unyts_bool)
        else:
            raise AttributeError(
                "{} is not yet supported for outputting parameters to a dataframe. \
            Please use  one of 'sites', 'bonds', 'angles', 'dihedrals', or \
            'impropers'".format(str(parameter))
            )

        return df

    def get_forcefield(self):
        """Get an instance of gmso.ForceField out of this topology

        Raises
        ------
        GMSOError
            If the topology is untyped
        """
        if not self.is_typed():
            raise GMSOError("Cannot create a ForceField from an untyped topology.")
        else:
            from gmso import ForceField
            from gmso.utils._constants import FF_TOKENS_SEPARATOR

            ff = ForceField()
            ff.name = self.name + "_ForceField"
            ff.scaling_factors = {
                "electrostatics14Scale": self.scaling_factors[1, 2],
                "nonBonded14Scale": self.scaling_factors[0, 2],
            }
            for atom_type in self.atom_types:
                ff.atom_types[atom_type.name] = atom_type.copy(
                    deep=True, exclude={"topology", "set_ref"}
                )

            ff_conn_types = {
                BondType: ff.bond_types,
                AngleType: ff.angle_types,
                DihedralType: ff.dihedral_types,
                ImproperType: ff.improper_types,
            }

            for connection_type in self.connection_types:
                data = connection_type.model_dump(exclude={"topology", "set_ref"})
                data = {**data, **({})}
                ff_conn_types[type(connection_type)][
                    FF_TOKENS_SEPARATOR.join(connection_type.member_types)
                ] = connection_type.model_validate(data)

        return ff

    def iter_sites(self, key, value):
        """Iterate through this topology's sites based on certain attribute and their values.

        Parameters
        ----------
        key: str
            The attribute of the site to look for
        value:
            The value that the given attribute should be equal to

        Yields
        ------
        gmso.abc.abstract_site.Site
            The site where getattr(site, key) == value
        """
        if key not in Site.__iterable_attributes__:
            raise ValueError(
                f"`{key}` is not an iterable attribute for Site. "
                f"To check what the iterable attributes are see gmso.abc.abstract_site module."
            )

        if value is None:
            raise ValueError(
                "Expected `value` to be something other than None. Provided None."
            )
        if key in ("molecule", "residue") and isinstance(value, str):
            for site in self._sites:
                if getattr(site, key) and getattr(site, key).name == value:
                    yield site
        elif isinstance(value, (tuple, list)):
            containers_dict = {"molecule": Molecule, "residue": Residue}
            if len(value) == 2:
                tmp = containers_dict[key](name=value[0], number=value[1])
            elif len(value) == 3:
                tmp = containers_dict[key](
                    name=value[0], number=value[1], isrigid=value[2]
                )
            else:
                raise ValueError(
                    f"""
                        Argument value was passed as {value},
                        but should be an indexible iterable of
                        [name, number, isrigid] where name is type string,
                        number is type int, and isrigid is type bool.
                    """
                )
            for site in self._sites:
                if getattr(site, key) and getattr(site, key) == tmp:
                    yield site
        else:
            for site in self._sites:
                if getattr(site, key) == value:
                    yield site

    def iter_sites_by_residue(self, residue_tag):
        """Iterate through this topology's sites which contain this specific residue name.

        See Also
        --------
        gmso.core.topology.Topology.iter_sites
            The method to iterate over Topology's sites
        """
        if isinstance(residue_tag, str):
            for site in self._sites:
                if site.residue and getattr(site, "residue").name == residue_tag:
                    yield site
        else:
            return self.iter_sites("residue", residue_tag)

    def iter_sites_by_molecule(self, molecule_tag):
        """Iterate through this topology's sites which contain this specific molecule name.

        See Also
        --------
        gmso.core.topology.Topology.iter_sites
            The method to iterate over Topology's sites
        """
        if isinstance(molecule_tag, str):
            for site in self._sites:
                if site.molecule and getattr(site, "molecule").name == molecule_tag:
                    yield site
        else:
            return self.iter_sites("molecule", molecule_tag)

    def iter_connections_by_site(self, site, connections=None):
        """Iterate through this topology's connections which contain
        this specific site.

        Parameters
        ----------
        site : gmso.core.Site
            Site to limit connections search to.
        connections : set or list or tuple, optional, default=None
            The connection types to include in the search.
            If None, iterates through all of a site's connections.
            Options include "bonds", "angles", "dihedrals", "impropers"

        Yields
        ------
        gmso.abc.abstract_conneciton.Connection
            Connection where site is in Connection.connection_members

        """
        if site not in self._sites:
            raise ValueError(f"Site {site} is not currently part of this topology.")
        if connections is None:
            connections = ["bonds", "angles", "dihedrals", "impropers"]
        else:
            connections = set([option.lower() for option in connections])
            for option in connections:
                if option not in ["bonds", "angles", "dihedrals", "impropers"]:
                    raise ValueError(
                        "Valid connection types are limited to: "
                        '"bonds", "angles", "dihedrals", "impropers"'
                    )
        for conn_str in connections:
            for conn in getattr(self, conn_str):
                if site in conn.connection_members:
                    yield conn

    def create_subtop(self, label_type, label):
        """Create a new Topology object from a molecule or graup of the current Topology.

        Parameters
        ----------
        label_type: str
            Category of the label ("group" or "molecule")
        label: str (group) or tuple (molecule)
            The label of molecule or group that need to be cloned.

        Returns
        -------
        gmso.Topology
        """
        from gmso.parameterization.molecule_utils import (
            molecule_angles,
            molecule_bonds,
            molecule_dihedrals,
            molecule_impropers,
        )

        of_group = True if label_type == "group" else False
        sites_dict = {
            site: (idx, site.clone())
            for idx, site in enumerate(self.iter_sites(label_type, label))
        }
        bonds_dict = {
            bond: tuple(sites_dict[bond.connection_members[i]][0] for i in range(2))
            for bond in molecule_bonds(self, label, of_group)
        }

        angles_dict = {
            angle: tuple(sites_dict[angle.connection_members[i]][0] for i in range(3))
            for angle in molecule_angles(self, label, of_group)
        }

        dihedrals_dict = {
            dihedral: tuple(
                sites_dict[dihedral.connection_members[i]][0] for i in range(4)
            )
            for dihedral in molecule_dihedrals(self, label, of_group)
        }

        impropers_dict = {
            improper: tuple(
                sites_dict[improper.connection_members[i]][0] for i in range(4)
            )
            for improper in molecule_impropers(self, label, of_group)
        }

        new_top = gmso.Topology(name=label if isinstance(label, str) else label[0])

        for ref_site, new_site in sites_dict.items():
            new_top.add_site(new_site[1])
        for ref_conn, conn_idx in bonds_dict.items():
            bond = gmso.Bond(
                connection_members=[new_top.sites[conn_idx[i]] for i in range(2)],
                bond_type=(
                    None
                    if not ref_conn.connection_type
                    else ref_conn.connection_type.clone()
                ),
            )
            new_top.add_connection(bond)
        for ref_conn, conn_idx in angles_dict.items():
            angle = gmso.Angle(
                connection_members=[new_top.sites[conn_idx[i]] for i in range(3)],
                angle_type=(
                    None
                    if not ref_conn.connection_type
                    else ref_conn.connection_type.clone()
                ),
            )
            new_top.add_connection(angle)
        for ref_conn, conn_idx in dihedrals_dict.items():
            dihedral = gmso.Dihedral(
                connection_members=[new_top.sites[conn_idx[i]] for i in range(4)],
                dihedral_type=(
                    None
                    if not ref_conn.connection_type
                    else ref_conn.connection_type.clone()
                ),
            )
            new_top.add_connection(dihedral)
        for ref_conn, conn_idx in impropers_dict.items():
            improper = gmso.Improper(
                connection_members=[new_top.sites[conn_idx[i]] for i in range(4)],
                improper_type=(
                    None
                    if not ref_conn.connection_type
                    else ref_conn.connection_type.clone()
                ),
            )
            new_top.add_connection(improper)

        new_top.update_topology()
        return new_top

    def save(self, filename, overwrite=False, **kwargs):
        """Save the topology to a file.

        Parameters
        ----------
        filename: str, pathlib.Path
            The file to save the topology as
        overwrite: bool, default=True
            If True, overwrite the existing file if it exists
        **kwargs:
            The arguments to specific file savers listed below(as extensions):
            * json: types, update, indent
            * gro: precision
            * lammps/lammpsdata: atom_style
        """
        if not isinstance(filename, Path):
            filename = Path(filename).resolve()

        if filename.exists() and not overwrite:
            raise FileExistsError(
                f"The file {filename} exists. Please set "
                f"overwrite=True if you wish to overwrite the existing file"
            )

        from gmso.formats import SaversRegistry

        saver = SaversRegistry.get_callable(filename.suffix)
        saver(self, filename, **kwargs)

    def __repr__(self):
        """Return custom format to represent topology."""
        if not self.is_updated:
            self.update_topology()
        return (
            f"<Topology {self.name}, {self.n_sites} sites,\n "
            f"{self.n_connections} connections,\n "
            f"{sum(self._potentials_count.values())} potentials,\n "
            f"id: {id(self)}>"
        )

    def __str__(self):
        """Return custom format to represent topology as a string."""
        return f"<Topology {self.name}, {self.n_sites} sites, id: {id(self)}>"

    def _pandas_from_parameters(self, df, parameter, site_attrs=None, unyts_bool=True):
        """Add to a pandas dataframe the site indices for each connection member in a
        multimember topology attribute such as a bond. Also include information about
        those sites in the site_attrs list"""
        if site_attrs is None:
            site_attrs = []
        sites_per_connection = len(getattr(self, parameter)[0].connection_members)
        for site_index in np.arange(sites_per_connection):
            df["Atom" + str(site_index)] = list(
                str(connection.connection_members[site_index].name)
                + f"({self.get_index(connection.connection_members[site_index])})"
                for connection in getattr(self, parameter)
            )
        for attr in site_attrs:
            df = self._parse_dataframe_attrs(
                df, attr, parameter, sites_per_connection, unyts_bool
            )
        return df

    def _parse_dataframe_attrs(
        self, df, attr, parameter, sites_per_connection=1, unyts_bool=True
    ):
        """Parses an attribute string to correctly format and return the topology attribute
        into a pandas dataframe"""
        if parameter == "sites":
            if "." in attr:
                try:
                    attr1, attr2 = attr.split(".")
                    df[attr] = list(
                        _return_float_for_unyt(
                            getattr(getattr(site, attr1), attr2),
                            unyts_bool,
                        )
                        for site in self.sites
                    )
                except AttributeError:
                    raise AttributeError(
                        f"The attribute {attr} is not in this gmso object."
                    )
            elif attr == "positions" or attr == "position":
                for i, dimension in enumerate(["x", "y", "z"]):
                    df[dimension] = list(
                        _return_float_for_unyt(getattr(site, "position")[i], unyts_bool)
                        for site in self.sites
                    )
            elif attr == "charge" or attr == "charges":
                df["charge (e)"] = list(
                    site.charge.in_units(
                        u.Unit("elementary_charge", registry=UnitReg.default_reg())
                    ).to_value()
                    for site in self.sites
                )
            else:
                try:
                    df[attr] = list(
                        _return_float_for_unyt(getattr(site, attr), unyts_bool)
                        for site in self.sites
                    )
                except AttributeError:
                    raise AttributeError(
                        f"The attribute {attr} is not in this gmso object."
                    )

        elif parameter in ["bonds", "angles", "dihedrals", "impropers"]:
            for site_index in np.arange(sites_per_connection):
                if "." in attr:
                    try:
                        attr1, attr2 = attr.split(".")
                        df[attr + " Atom" + str(site_index)] = list(
                            _return_float_for_unyt(
                                getattr(
                                    getattr(
                                        connection.connection_members[site_index],
                                        attr1,
                                    ),
                                    attr2,
                                ),
                                unyts_bool,
                            )
                            for connection in getattr(self, parameter)
                        )
                    except AttributeError:
                        raise AttributeError(
                            f"The attribute {attr} is not in this gmso object."
                        )
                elif attr == "positions" or attr == "position":
                    df["x Atom" + str(site_index) + " (nm)"] = list(
                        _return_float_for_unyt(
                            getattr(
                                connection.connection_members[site_index],
                                "position",
                            )[0],
                            unyts_bool,
                        )
                        for connection in getattr(self, parameter)
                    )
                    df["y Atom" + str(site_index) + " (nm)"] = list(
                        _return_float_for_unyt(
                            getattr(
                                connection.connection_members[site_index],
                                "position",
                            )[1],
                            unyts_bool,
                        )
                        for connection in getattr(self, parameter)
                    )
                    df["z Atom" + str(site_index) + " (nm)"] = list(
                        _return_float_for_unyt(
                            getattr(
                                connection.connection_members[site_index],
                                "position",
                            )[2],
                            unyts_bool,
                        )
                        for connection in getattr(self, parameter)
                    )
                elif attr == "charge" or attr == "charges":
                    df["charge Atom" + str(site_index) + " (e)"] = list(
                        getattr(
                            connection.connection_members[site_index],
                            "charge",
                        )
                        .in_units(
                            u.Unit(
                                "elementary_charge",
                                registry=UnitReg.default_reg(),
                            )
                        )
                        .value
                        for connection in getattr(self, parameter)
                    )
                else:
                    try:
                        df[f"{attr} Atom {site_index}"] = list(
                            _return_float_for_unyt(
                                getattr(
                                    connection.connection_members[site_index],
                                    attr,
                                ),
                                unyts_bool,
                            )
                            for connection in getattr(self, parameter)
                        )
                    except AttributeError:
                        raise AttributeError(
                            f"The attribute {attr} is not in this gmso object."
                        )
        else:
            raise AttributeError(
                f"{parameter} is not yet supported for adding labels to a dataframe. \
                 Please use  one of 'sites', 'bonds', 'angles', 'dihedrals', or 'impropers'"
            )
        return df

    def _parse_parameter_expression(self, df, parameter, unyts_bool):
        """Take a given topology attribute and return the parameters associated with it"""
        for i, param in enumerate(
            getattr(getattr(self, parameter)[0], parameter[:-1] + "_type").parameters
        ):
            df[
                f"Parameter {i} ({param}) {getattr(getattr(self, parameter)[0], parameter[:-1] + '_type').parameters[param].units}"
            ] = list(
                _return_float_for_unyt(
                    getattr(connection, parameter[:-1] + "_type").parameters[param],
                    unyts_bool,
                )
                for connection in getattr(self, parameter)
            )
        return df

    @classmethod
    def load(cls, filename, **kwargs):
        """Load a file to a topology"""
        filename = Path(filename).resolve()
        from gmso.formats import LoadersRegistry

        loader = LoadersRegistry.get_callable(filename.suffix)
        return loader(filename, **kwargs)

    def convert_potential_styles(self, expressionMap={}):
        """Convert from one parameter form to another.

        Parameters
        ----------
        expressionMap : dict, default={}
            Map where the keys represent the current potential
            type and the corresponding values represent the desired
            potential type. The desired potential style can be
            either a string with the corresponding name, or
            a gmso.utils.expression.PotentialExpression type.

        Examples
        ________
        # Convert from RB torsions to OPLS torsions
        top.convert_potential_styles({"dihedrals": "OPLSTorsionPotential"})
        # TODO: convert_potential_styles with PotentialExpression
        """
        # TODO: raise warnings for improper values or keys in expressionMap

        return convert_topology_expressions(self, expressionMap)

    def convert_unit_styles(self, unitsystem, exp_unitsDict):
        """Convert from one set of base units to another.

        Parameters
        ----------
        unitsystem : unyt.UnitSystem
            set of base units to use for all expressions of the topology
            in `unyt package <https://unyt.readthedocs.io/en/stable/>_`
        exp_unitsDict : dict
            keys with topology attributes that should be converted and
            values with dictionary of parameter: expected_dimension

        Examples
        ________
        top.convert_unit_styles(
            u.UnitSystem(
                "lammps_real", "Å", "amu", "fs", "K", "rad",
            ),
            {"bond":{"k":"energy/length**2", "r_eq":"length"}},
        )
        """

        ref_values = {"energy": "kJ/mol", "length": "nm", "angle": "radians"}

        # all potContainer ["atom", "bond", "angle", "dihedral", "improper"]
        for potStr in exp_unitsDict:
            potContainer = getattr(self, potStr + "_types")
            convert_params_units(
                potContainer,
                expected_units_dim=exp_unitsDict[potStr],
                base_units=unitsystem,
                ref_values=ref_values,
            )


def _return_float_for_unyt(unyt_quant, unyts_bool):
    try:
        return unyt_quant if unyts_bool else unyt_to_dict(unyt_quant)["array"]
    except TypeError:
        return unyt_quant<|MERGE_RESOLUTION|>--- conflicted
+++ resolved
@@ -293,8 +293,6 @@
     @property
     def total_charge(self):
         """Adds all the charges in the topologies"""
-        pass
-<<<<<<< HEAD
         # Print each charge in e units (or 0.0 if missing)
         for site in self.sites:
             charge = site.charge if site.charge is not None else 0.0
@@ -302,20 +300,7 @@
         # Sum of charges 
         total_charge = sum(site.charge if site.charge is not None else 0.0
                     for site in self.sites)
-=======
-
-    # Print each charge in e units (or 0.0 if missing)
-    for site in benzene_top.sites:
-        charge = site.charge.to_value("e") if site.charge is not None else 0.0
-        print(charge)
-
-    # Sum of charges (unitless) in 'e'
-    total_charge = sum(
-        site.charge.to_value("e") if site.charge is not None else 0.0
-        for site in benzene_top.sites
-    )
-    print("Total charge (e):", total_charge)
->>>>>>> 3ca9b94d
+        return total_charge
 
     @property
     def connections(self):
