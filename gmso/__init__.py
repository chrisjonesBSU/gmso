--- conflicted
+++ resolved
@@ -19,8 +19,7 @@
 from .core.virtual_site import VirtualSite
 from .core.virtual_type import VirtualType
 
-<<<<<<< HEAD
-__version__ = "0.13.0"
+__version__ = "0.14.0"
 
 import logging
 import sys
@@ -84,7 +83,4 @@
 
 
 # Example usage in __init__.py
-# gmso_logger = GMSOLogger()
-=======
-__version__ = "0.14.0"
->>>>>>> 3d0df4dc
+# gmso_logger = GMSOLogger()